--- conflicted
+++ resolved
@@ -119,13 +119,8 @@
 }
 
 /**
-<<<<<<< HEAD
- * Remove all occurances of string inside another string
- *
-=======
  * Remove all occurrences of string inside another string
  * 
->>>>>>> 15b77024
  * @param {string} str
  * @param {string} value
  * @return {string}
@@ -163,7 +158,7 @@
  *
  * @example
  *   'Thunderstruck' => 'THUNDERSTRUCK'
-  *  'abcdefghijklmnopqrstuvwxyz' => 'ABCDEFGHIJKLMNOPQRSTUVWXYZ'
+ *  'abcdefghijklmnopqrstuvwxyz' => 'ABCDEFGHIJKLMNOPQRSTUVWXYZ'
  */
 function convertToUpperCase(str) {
     throw new Error('Not implemented');
